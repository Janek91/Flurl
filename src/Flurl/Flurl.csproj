--- conflicted
+++ resolved
@@ -1,17 +1,10 @@
 ﻿<Project Sdk="Microsoft.NET.Sdk">
 
   <PropertyGroup>
-<<<<<<< HEAD
     <TargetFrameworks>net40;netstandard1.3;netstandard1.0;netstandard2.0;</TargetFrameworks>
     <GeneratePackageOnBuild>True</GeneratePackageOnBuild>
 		<PackageId>Flurl</PackageId>
     <Version>2.6.1</Version>
-=======
-    <TargetFrameworks>net40;net45;netstandard1.3;netstandard1.0;</TargetFrameworks>
-    <GeneratePackageOnBuild>True</GeneratePackageOnBuild>
-		<PackageId>Flurl</PackageId>
-    <Version>2.6.0</Version>
->>>>>>> c088cefd
     <Authors>Todd Menier</Authors>
     <Description>A fluent, portable URL builder. To make HTTP calls off the fluent chain, check out Flurl.Http.</Description>
     <PackageProjectUrl>http://tmenier.github.io/Flurl</PackageProjectUrl>
